--- conflicted
+++ resolved
@@ -246,14 +246,9 @@
    * which will be true if the block was successfully recorded and false if
    * the slave needs to re-register.
    */
-<<<<<<< HEAD
-  private def tryToReportBlockStatus(blockId: BlockId, info: BlockInfo, droppedMemorySize: Long = 0L): Boolean = {
+  private def tryToReportBlockStatus(blockId: BlockId, info: BlockInfo, 
+    droppedMemorySize: Long = 0L): Boolean = {
     val (curLevel, inMemSize, onDiskSize, inTachyonSize, tellMaster) = info.synchronized {
-=======
-  private def tryToReportBlockStatus(blockId: BlockId, info: BlockInfo,
-      droppedMemorySize: Long = 0L): Boolean = {
-    val (curLevel, inMemSize, onDiskSize, tellMaster) = info.synchronized {
->>>>>>> 4afe6ccf
       info.level match {
         case null =>
           (StorageLevel.NONE, 0L, 0L, 0L, false)
@@ -639,8 +634,9 @@
                memoryStore
              } else if (level.useTachyon) {
                getTachyonStore()
-             } else 
+             } else {
                diskStore
+             }
             ).putBytes(blockId, bytes, level)
             size = bytes.limit
           }
@@ -810,7 +806,8 @@
       // Removals are idempotent in disk store and memory store. At worst, we get a warning.
       val removedFromMemory = memoryStore.remove(blockId)
       val removedFromDisk = diskStore.remove(blockId)
-      val removedFromTachyon = if (tachyonStore != null) getTachyonStore().remove(blockId) else true 
+      val removedFromTachyon = 
+        if (tachyonStore != null) getTachyonStore().remove(blockId) else true 
       if (!removedFromMemory && !removedFromDisk && !removedFromTachyon) {
         logWarning("Block " + blockId + " could not be removed as it was not found in either " +
           "the disk, memory or tachyon store")
@@ -926,8 +923,9 @@
     blockInfo.clear()
     memoryStore.clear()
     diskStore.clear()
-    if(tachyonStore != null)
+    if(tachyonStore != null) {
       tachyonStore.clear()
+    }
     metadataCleaner.cancel()
     broadcastCleaner.cancel()
     logInfo("BlockManager stopped")
