--- conflicted
+++ resolved
@@ -170,13 +170,8 @@
     val toRemove = new mutable.HashSet[BlockManagerId]
     for (info <- blockManagerInfo.values) {
       if (info.lastSeenMs < minSeenTime) {
-<<<<<<< HEAD
-        logWarning("Removing BlockManager " + info.blockManagerId + " with no recent heart beats: " 
-            + (now - info.lastSeenMs) + "ms exceeds " + slaveTimeout + "ms")
-=======
         logWarning("Removing BlockManager " + info.blockManagerId + " with no recent heart beats: "
           + (now - info.lastSeenMs) + "ms exceeds " + slaveTimeout + "ms")
->>>>>>> 4afe6ccf
         toRemove += info.blockManagerId
       }
     }
