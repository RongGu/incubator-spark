--- conflicted
+++ resolved
@@ -48,16 +48,10 @@
   extends Ordered[RDDInfo] {
   override def toString = {
     import Utils.bytesToString
-<<<<<<< HEAD
     "RDD \"%s\" (%d) Storage: %s; CachedPartitions: %d; TotalPartitions: %d; MemorySize: %s;" + 
     "TachyonSize: %s; DiskSize: %s".format(
         name, id, storageLevel.toString, numCachedPartitions, numPartitions, 
         bytesToString(memSize), bytesToString(tachyonSize), bytesToString(diskSize))
-=======
-    ("RDD \"%s\" (%d) Storage: %s; CachedPartitions: %d; TotalPartitions: %d; MemorySize: %s; " +
-       "DiskSize: %s").format(name, id, storageLevel.toString, numCachedPartitions,
-         numPartitions, bytesToString(memSize), bytesToString(diskSize))
->>>>>>> 4afe6ccf
   }
 
   override def compare(that: RDDInfo) = {
@@ -101,7 +95,6 @@
       sc.persistentRdds.get(rddId).map { r =>
         val rddName = Option(r.name).getOrElse(rddId.toString)
         val rddStorageLevel = r.getStorageLevel
-<<<<<<< HEAD
         RDDInfo(rddId, 
           rddName, 
           rddStorageLevel, 
@@ -110,10 +103,6 @@
           memSize, 
           tachyonSize, 
           diskSize)
-=======
-        RDDInfo(rddId, rddName, rddStorageLevel, rddBlocks.length, r.partitions.size,
-          memSize, diskSize)
->>>>>>> 4afe6ccf
       }
     }.flatten.toArray
 
